<<<<<<< HEAD
import argparse, json, os
os.environ["HF_HOME"] = "/home/kdh0901/Desktop/cache_dir/kdh0901/.cache/huggingface"
os.environ["CUDA_VISIBLE_DEVICES"] = "4"
from vllm import LLM, SamplingParams
import argparse
from transformers import AutoModelForCausalLM
from modeling_qwen2_custom import reset_fire_recorder, FIRE_RECORDER

# Monkey-patch for ModelRegistry.is_text_generation_model(architects)
def new_is_text_generation_model(architectures):
    from vllm import ModelRegistry
    if "Qwen2ForCausalLMCustom" in architectures:
        # If our custom model is present, we know it's a text generation model
        return True
    return ModelRegistry.inspect_model_cls(architectures).is_text_generation_model


def register():
    from vllm import ModelRegistry
    from modeling_qwen2_custom import Qwen2ForCausalLMCustom
    ModelRegistry.is_text_generation_model = new_is_text_generation_model
    ModelRegistry.register_model(
        "Qwen2ForCausalLMCustom",
        Qwen2ForCausalLMCustom,
    )
=======
import argparse, os
import ctranslate2
import transformers
>>>>>>> 131104e8

def main(args):
    # CTranslate2 can run on multiple GPUs. We list the device indexes.
    device_indices = [0, 1]
    
    # Load the CTranslate2 model and the tokenizer
    generator = ctranslate2.Generator(args.model, device="cuda", device_index=device_indices)
    tokenizer = transformers.AutoTokenizer.from_pretrained(args.tokenizer_path)

<<<<<<< HEAD
    # Ensure the recorder is clean before starting generation
    reset_fire_recorder()
    
    prompts = [args.prompt]
    tokenizer = llm.get_tokenizer()
    prompt_token_ids = tokenizer.encode(prompts[0])
    prompt_len = len(prompt_token_ids)

    out = llm.generate(
        prompts,
        SamplingParams(max_tokens=16384, temperature=0.6, top_p=0.95)
    )

    print("--- Generation Output ---")
    print(out[0].outputs[0].text)
    print("-------------------------\n")

    fire_counts = FIRE_RECORDER.fire_counts
    fired_seq_lengths = FIRE_RECORDER.fired_seq_lengths

    if not fire_counts:
        print("No fire events were recorded during generation.")
    else:
        print("--- Fire Events Report ---")
        for sample_idx in sorted(fire_counts.keys()):
            total_fire_count = fire_counts[sample_idx]
            seq_lengths = fired_seq_lengths.get(sample_idx, [])
            output_info = out[sample_idx].outputs[0]

            generation_fired_tokens = []
            for seq_len in seq_lengths:
                # The token being processed is at index (seq_len - 1).
                # We only care about fires during the generation phase.
                token_idx = seq_len - 1
                if token_idx >= prompt_len:
                    # Calculate index into the list of *generated* tokens
                    gen_token_idx = token_idx - prompt_len
                    if gen_token_idx < len(output_info.token_ids):
                        gen_token_id = output_info.token_ids[gen_token_idx]
                        generation_fired_tokens.append(gen_token_id)

            decoded_tokens = tokenizer.convert_ids_to_tokens(generation_fired_tokens)
            generation_fire_count = len(decoded_tokens)
            
            print(f"\nSample {sample_idx} (Prompt: '{prompts[sample_idx][:50]}...'):")
            print(f"  Total fires (prefill + generation): {total_fire_count}")
            print(f"  Fires during generation: {generation_fire_count}")
            if decoded_tokens:
                # Using repr() to make whitespace characters like ' ' visible
                print(f"  Fired on tokens (in generation): {[repr(t) for t in decoded_tokens]}")
        print("\n------------------------")

=======
    # Prepare the prompt and generate text
    text = tokenizer.apply_chat_template(
        [{"role": "user", "content": args.prompt}],
        tokenize=False,
        add_generation_prompt=True,
    )
    tokens = tokenizer.convert_ids_to_tokens(tokenizer.encode(text))
    results = generator.generate_batch(
        [tokens],
        max_length=32768,
        sampling_temperature=0.7,
        include_prompt_in_result=False,
    )

    # Decode and print the output
    output_text = tokenizer.decode(results[0].sequences_ids[0])
    print(output_text)
>>>>>>> 131104e8

if __name__ == "__main__":
    parser = argparse.ArgumentParser()
    parser.add_argument("--model", required=True,
<<<<<<< HEAD
                        help="Path or HF repo name; must contain the custom code + weights")
    parser.add_argument("--prompt", default="Let $x,y$ and $z$ be positive real numbers that satisfy the following system of equations: \n\\[\\log_2\\left({x \\over yz}\\right) = {1 \\over 2}\\]\n\\[\\log_2\\left({y \\over xz}\\right) = {1 \\over 3}\\]\n\\[\\log_2\\left({z \\over xy}\\right) = {1 \\over 4}\\]\nThen the value of $\\left|\\log_2(x^4y^3z^2)\\right|$ is $\\tfrac{m}{n}$ where $m$ and $n$ are relatively prime positive integers. Find $m+n$.")
    args = parser.parse_args()
    register()  # register the custom model class
    
    main(args)
=======
                        help="Path to the converted CTranslate2 model directory")
    parser.add_argument("--tokenizer_path", required=True,
                        help="Path to the original Hugging Face model to load the tokenizer")
    parser.add_argument("--prompt", default="What is 123 * 123?")
    args = parser.parse_args()
    main(args)
>>>>>>> 131104e8
<|MERGE_RESOLUTION|>--- conflicted
+++ resolved
@@ -1,34 +1,6 @@
-<<<<<<< HEAD
-import argparse, json, os
-os.environ["HF_HOME"] = "/home/kdh0901/Desktop/cache_dir/kdh0901/.cache/huggingface"
-os.environ["CUDA_VISIBLE_DEVICES"] = "4"
-from vllm import LLM, SamplingParams
-import argparse
-from transformers import AutoModelForCausalLM
-from modeling_qwen2_custom import reset_fire_recorder, FIRE_RECORDER
-
-# Monkey-patch for ModelRegistry.is_text_generation_model(architects)
-def new_is_text_generation_model(architectures):
-    from vllm import ModelRegistry
-    if "Qwen2ForCausalLMCustom" in architectures:
-        # If our custom model is present, we know it's a text generation model
-        return True
-    return ModelRegistry.inspect_model_cls(architectures).is_text_generation_model
-
-
-def register():
-    from vllm import ModelRegistry
-    from modeling_qwen2_custom import Qwen2ForCausalLMCustom
-    ModelRegistry.is_text_generation_model = new_is_text_generation_model
-    ModelRegistry.register_model(
-        "Qwen2ForCausalLMCustom",
-        Qwen2ForCausalLMCustom,
-    )
-=======
 import argparse, os
 import ctranslate2
 import transformers
->>>>>>> 131104e8
 
 def main(args):
     # CTranslate2 can run on multiple GPUs. We list the device indexes.
@@ -38,60 +10,6 @@
     generator = ctranslate2.Generator(args.model, device="cuda", device_index=device_indices)
     tokenizer = transformers.AutoTokenizer.from_pretrained(args.tokenizer_path)
 
-<<<<<<< HEAD
-    # Ensure the recorder is clean before starting generation
-    reset_fire_recorder()
-    
-    prompts = [args.prompt]
-    tokenizer = llm.get_tokenizer()
-    prompt_token_ids = tokenizer.encode(prompts[0])
-    prompt_len = len(prompt_token_ids)
-
-    out = llm.generate(
-        prompts,
-        SamplingParams(max_tokens=16384, temperature=0.6, top_p=0.95)
-    )
-
-    print("--- Generation Output ---")
-    print(out[0].outputs[0].text)
-    print("-------------------------\n")
-
-    fire_counts = FIRE_RECORDER.fire_counts
-    fired_seq_lengths = FIRE_RECORDER.fired_seq_lengths
-
-    if not fire_counts:
-        print("No fire events were recorded during generation.")
-    else:
-        print("--- Fire Events Report ---")
-        for sample_idx in sorted(fire_counts.keys()):
-            total_fire_count = fire_counts[sample_idx]
-            seq_lengths = fired_seq_lengths.get(sample_idx, [])
-            output_info = out[sample_idx].outputs[0]
-
-            generation_fired_tokens = []
-            for seq_len in seq_lengths:
-                # The token being processed is at index (seq_len - 1).
-                # We only care about fires during the generation phase.
-                token_idx = seq_len - 1
-                if token_idx >= prompt_len:
-                    # Calculate index into the list of *generated* tokens
-                    gen_token_idx = token_idx - prompt_len
-                    if gen_token_idx < len(output_info.token_ids):
-                        gen_token_id = output_info.token_ids[gen_token_idx]
-                        generation_fired_tokens.append(gen_token_id)
-
-            decoded_tokens = tokenizer.convert_ids_to_tokens(generation_fired_tokens)
-            generation_fire_count = len(decoded_tokens)
-            
-            print(f"\nSample {sample_idx} (Prompt: '{prompts[sample_idx][:50]}...'):")
-            print(f"  Total fires (prefill + generation): {total_fire_count}")
-            print(f"  Fires during generation: {generation_fire_count}")
-            if decoded_tokens:
-                # Using repr() to make whitespace characters like ' ' visible
-                print(f"  Fired on tokens (in generation): {[repr(t) for t in decoded_tokens]}")
-        print("\n------------------------")
-
-=======
     # Prepare the prompt and generate text
     text = tokenizer.apply_chat_template(
         [{"role": "user", "content": args.prompt}],
@@ -109,23 +27,13 @@
     # Decode and print the output
     output_text = tokenizer.decode(results[0].sequences_ids[0])
     print(output_text)
->>>>>>> 131104e8
 
 if __name__ == "__main__":
     parser = argparse.ArgumentParser()
     parser.add_argument("--model", required=True,
-<<<<<<< HEAD
-                        help="Path or HF repo name; must contain the custom code + weights")
-    parser.add_argument("--prompt", default="Let $x,y$ and $z$ be positive real numbers that satisfy the following system of equations: \n\\[\\log_2\\left({x \\over yz}\\right) = {1 \\over 2}\\]\n\\[\\log_2\\left({y \\over xz}\\right) = {1 \\over 3}\\]\n\\[\\log_2\\left({z \\over xy}\\right) = {1 \\over 4}\\]\nThen the value of $\\left|\\log_2(x^4y^3z^2)\\right|$ is $\\tfrac{m}{n}$ where $m$ and $n$ are relatively prime positive integers. Find $m+n$.")
-    args = parser.parse_args()
-    register()  # register the custom model class
-    
-    main(args)
-=======
                         help="Path to the converted CTranslate2 model directory")
     parser.add_argument("--tokenizer_path", required=True,
                         help="Path to the original Hugging Face model to load the tokenizer")
     parser.add_argument("--prompt", default="What is 123 * 123?")
     args = parser.parse_args()
-    main(args)
->>>>>>> 131104e8
+    main(args)